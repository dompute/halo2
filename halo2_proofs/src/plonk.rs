//! This module provides an implementation of a variant of (Turbo)[PLONK][plonk]
//! that is designed specifically for the polynomial commitment scheme described
//! in the [Halo][halo] paper.
//!
//! [halo]: https://eprint.iacr.org/2019/1021
//! [plonk]: https://eprint.iacr.org/2019/953

use blake2b_simd::Params as Blake2bParams;
use ff::PrimeField;
use group::ff::Field;
use halo2curves::pairing::Engine;

use crate::arithmetic::{CurveAffine, FieldExt};
use crate::helpers::{
    polynomial_slice_byte_length, read_polynomial_vec, write_polynomial_slice, SerdeCurveAffine,
    SerdePrimeField,
};
use crate::poly::{
    commitment::Params, Coeff, EvaluationDomain, ExtendedLagrangeCoeff, LagrangeCoeff,
    PinnedEvaluationDomain, Polynomial,
};
use crate::transcript::{ChallengeScalar, EncodedChallenge, Transcript};
use crate::SerdeFormat;

mod assigned;
mod circuit;
mod error;
mod evaluation;
mod keygen;
mod lookup;
pub(crate) mod permutation;
mod vanishing;

mod prover;
mod verifier;

pub use assigned::*;
pub use circuit::*;
pub use error::*;
pub use keygen::*;
pub use prover::*;
pub use verifier::*;

use evaluation::Evaluator;
use std::io;

/// This is a verifying key which allows for the verification of proofs for a
/// particular circuit.
#[derive(Clone, Debug)]
pub struct VerifyingKey<C: CurveAffine> {
    domain: EvaluationDomain<C::Scalar>,
    fixed_commitments: Vec<C>,
    permutation: permutation::VerifyingKey<C>,
    cs: ConstraintSystem<C::Scalar>,
    /// Cached maximum degree of `cs` (which doesn't change after construction).
    cs_degree: usize,
    /// The representative of this `VerifyingKey` in transcripts.
    transcript_repr: C::Scalar,
    selectors: Vec<Vec<bool>>,
}

impl<C: SerdeCurveAffine> VerifyingKey<C>
where
    C::Scalar: SerdePrimeField,
{
    /// Writes a verifying key to a buffer.
    ///
    /// Writes a curve element according to `format`:
    /// - `Processed`: Writes a compressed curve element with coordinates in standard form.
    /// Writes a field element in standard form, with endianness specified by the
    /// `PrimeField` implementation.
    /// - Otherwise: Writes an uncompressed curve element with coordinates in Montgomery form
    /// Writes a field element into raw bytes in its internal Montgomery representation,
    /// WITHOUT performing the expensive Montgomery reduction.
    pub fn write<W: io::Write>(&self, writer: &mut W, format: SerdeFormat) -> io::Result<()> {
        writer.write_all(&self.domain.k().to_be_bytes())?;
        writer.write_all(&(self.fixed_commitments.len() as u32).to_be_bytes())?;
        for commitment in &self.fixed_commitments {
            commitment.write(writer, format)?;
        }
        self.permutation.write(writer, format)?;

        // write self.selectors
        for selector in &self.selectors {
            // since `selector` is filled with `bool`, we pack them 8 at a time into bytes and then write
            for bits in selector.chunks(8) {
                writer.write_all(&[crate::helpers::pack(bits)])?;
            }
        }
        Ok(())
    }

    /// Reads a verification key from a buffer.
    ///
    /// Reads a curve element from the buffer and parses it according to the `format`:
    /// - `Processed`: Reads a compressed curve element and decompresses it.
    /// Reads a field element in standard form, with endianness specified by the
    /// `PrimeField` implementation, and checks that the element is less than the modulus.
    /// - `RawBytes`: Reads an uncompressed curve element with coordinates in Montgomery form.
    /// Checks that field elements are less than modulus, and then checks that the point is on the curve.
    /// - `RawBytesUnchecked`: Reads an uncompressed curve element with coordinates in Montgomery form;
    /// does not perform any checks
    pub fn read<R: io::Read, ConcreteCircuit: Circuit<C::Scalar>>(
        reader: &mut R,
        format: SerdeFormat,
    ) -> io::Result<Self> {
        let mut k = [0u8; 4];
        reader.read_exact(&mut k)?;
        let k = u32::from_be_bytes(k);
        let (domain, cs, _) = keygen::create_domain::<C, ConcreteCircuit>(k);
        let mut num_fixed_columns = [0u8; 4];
        reader.read_exact(&mut num_fixed_columns)?;
        let num_fixed_columns = u32::from_be_bytes(num_fixed_columns);

        let fixed_commitments: Vec<_> = (0..num_fixed_columns)
            .map(|_| C::read(reader, format))
            .collect::<Result<_, _>>()?;

        let permutation = permutation::VerifyingKey::read(reader, &cs.permutation, format)?;

        // read selectors
        let selectors: Vec<Vec<bool>> = vec![vec![false; 1 << k]; cs.num_selectors]
            .into_iter()
            .map(|mut selector| {
                let mut selector_bytes = vec![0u8; (selector.len() + 7) / 8];
                reader.read_exact(&mut selector_bytes)?;
                for (bits, byte) in selector.chunks_mut(8).into_iter().zip(selector_bytes) {
                    crate::helpers::unpack(byte, bits);
                }
                Ok(selector)
            })
            .collect::<io::Result<_>>()?;
        let (cs, _) = cs.compress_selectors(selectors.clone());

        Ok(Self::from_parts(
            domain,
            fixed_commitments,
            permutation,
            cs,
            selectors,
        ))
    }

    /// Writes a verifying key to a vector of bytes using [`Self::write`].
    pub fn to_bytes(&self, format: SerdeFormat) -> Vec<u8> {
        let mut bytes = Vec::<u8>::with_capacity(self.bytes_length());
        Self::write(self, &mut bytes, format).expect("Writing to vector should not fail");
        bytes
    }

    /// Reads a verification key from a slice of bytes using [`Self::read`].
    pub fn from_bytes<ConcreteCircuit: Circuit<C::Scalar>>(
        mut bytes: &[u8],
        format: SerdeFormat,
    ) -> io::Result<Self> {
        Self::read::<_, ConcreteCircuit>(&mut bytes, format)
    }
}

impl<C: CurveAffine> VerifyingKey<C> {
<<<<<<< HEAD
    /// Writes a verifying key to a buffer.
    pub fn write<W: io::Write>(&self, writer: &mut W) -> io::Result<()> {
        for commitment in &self.fixed_commitments {
            writer.write_all(commitment.to_bytes().as_ref())?;
        }
        self.permutation.write(writer)?;

        Ok(())
    }

    /// Reads a verification key from a buffer.
    pub fn read<
        'param,
        R: io::Read,
        ConcreteCircuit: Circuit<C::Scalar>,
        E: Engine<G1Affine = C>,
        P: Params<'param, C>,
    >(
        reader: &mut R,
        params: &P,
    ) -> io::Result<Self> {
        let (domain, cs, _) = keygen::create_domain::<C, ConcreteCircuit>(params.k());

        let fixed_commitments: Vec<_> = (0..cs.num_fixed_columns)
            .map(|_| C::read(reader))
            .collect::<Result<_, _>>()?;

        let permutation = permutation::VerifyingKey::read(reader, &cs.permutation)?;
        Ok(Self::from_parts(domain, fixed_commitments, permutation, cs))
=======
    fn bytes_length(&self) -> usize {
        8 + (self.fixed_commitments.len() * C::default().to_bytes().as_ref().len())
            + self.permutation.bytes_length()
            + self.selectors.len()
                * (self
                    .selectors
                    .get(0)
                    .map(|selector| selector.len() / 8 + 1)
                    .unwrap_or(0))
>>>>>>> 0a8646b7
    }

    fn from_parts(
        domain: EvaluationDomain<C::Scalar>,
        fixed_commitments: Vec<C>,
        permutation: permutation::VerifyingKey<C>,
        cs: ConstraintSystem<C::Scalar>,
        selectors: Vec<Vec<bool>>,
    ) -> Self {
        // Compute cached values.
        let cs_degree = cs.degree();

        let mut vk = Self {
            domain,
            fixed_commitments,
            permutation,
            cs,
            cs_degree,
            // Temporary, this is not pinned.
            transcript_repr: C::Scalar::zero(),
            selectors,
        };

        let mut hasher = Blake2bParams::new()
            .hash_length(64)
            .personal(b"Halo2-Verify-Key")
            .to_state();

        let s = format!("{:?}", vk.pinned());

        hasher.update(&(s.len() as u64).to_le_bytes());
        hasher.update(s.as_bytes());

        // Hash in final Blake2bState
        vk.transcript_repr = C::Scalar::from_bytes_wide(hasher.finalize().as_array());

        vk
    }

    /// Hashes a verification key into a transcript.
    pub fn hash_into<E: EncodedChallenge<C>, T: Transcript<C, E>>(
        &self,
        transcript: &mut T,
    ) -> io::Result<()> {
        transcript.common_scalar(self.transcript_repr)?;

        Ok(())
    }

    /// Obtains a pinned representation of this verification key that contains
    /// the minimal information necessary to reconstruct the verification key.
    pub fn pinned(&self) -> PinnedVerificationKey<'_, C> {
        PinnedVerificationKey {
            base_modulus: C::Base::MODULUS,
            scalar_modulus: C::Scalar::MODULUS,
            domain: self.domain.pinned(),
            fixed_commitments: &self.fixed_commitments,
            permutation: &self.permutation,
            cs: self.cs.pinned(),
        }
    }

    /// Returns commitments of fixed polynomials
    pub fn fixed_commitments(&self) -> &Vec<C> {
        &self.fixed_commitments
    }

    /// Returns `VerifyingKey` of permutation
    pub fn permutation(&self) -> &permutation::VerifyingKey<C> {
        &self.permutation
    }

    /// Returns `ConstraintSystem`
    pub fn cs(&self) -> &ConstraintSystem<C::Scalar> {
        &self.cs
    }
}

/// Minimal representation of a verification key that can be used to identify
/// its active contents.
#[allow(dead_code)]
#[derive(Debug)]
pub struct PinnedVerificationKey<'a, C: CurveAffine> {
    base_modulus: &'static str,
    scalar_modulus: &'static str,
    domain: PinnedEvaluationDomain<'a, C::Scalar>,
    cs: PinnedConstraintSystem<'a, C::Scalar>,
    fixed_commitments: &'a Vec<C>,
    permutation: &'a permutation::VerifyingKey<C>,
}
/// This is a proving key which allows for the creation of proofs for a
/// particular circuit.
#[derive(Clone, Debug)]
pub struct ProvingKey<C: CurveAffine> {
    vk: VerifyingKey<C>,
    l0: Polynomial<C::Scalar, Coeff>,
    l_last: Polynomial<C::Scalar, Coeff>,
    l_active_row: Polynomial<C::Scalar, Coeff>,
    fixed_values: Vec<Polynomial<C::Scalar, LagrangeCoeff>>,
    fixed_polys: Vec<Polynomial<C::Scalar, Coeff>>,
    permutation: permutation::ProvingKey<C>,
    ev: Evaluator<C>,
}

impl<C: CurveAffine> ProvingKey<C> {
    /// Get the underlying [`VerifyingKey`].
    pub fn get_vk(&self) -> &VerifyingKey<C> {
        &self.vk
    }

    /// Gets the total number of bytes in the serialization of `self`
    fn bytes_length(&self) -> usize {
        let scalar_len = C::Scalar::default().to_repr().as_ref().len();
        self.vk.bytes_length()
            + 12
            + scalar_len * (self.l0.len() + self.l_last.len() + self.l_active_row.len())
            + polynomial_slice_byte_length(&self.fixed_values)
            + polynomial_slice_byte_length(&self.fixed_polys)
            + polynomial_slice_byte_length(&self.fixed_cosets)
            + self.permutation.bytes_length()
    }
}

impl<C: SerdeCurveAffine> ProvingKey<C>
where
    C::Scalar: SerdePrimeField,
{
    /// Writes a proving key to a buffer.
    ///
    /// Writes a curve element according to `format`:
    /// - `Processed`: Writes a compressed curve element with coordinates in standard form.
    /// Writes a field element in standard form, with endianness specified by the
    /// `PrimeField` implementation.
    /// - Otherwise: Writes an uncompressed curve element with coordinates in Montgomery form
    /// Writes a field element into raw bytes in its internal Montgomery representation,
    /// WITHOUT performing the expensive Montgomery reduction.
    /// Does so by first writing the verifying key and then serializing the rest of the data (in the form of field polynomials)
    pub fn write<W: io::Write>(&self, writer: &mut W, format: SerdeFormat) -> io::Result<()> {
        self.vk.write(writer, format)?;
        self.l0.write(writer, format)?;
        self.l_last.write(writer, format)?;
        self.l_active_row.write(writer, format)?;
        write_polynomial_slice(&self.fixed_values, writer, format)?;
        write_polynomial_slice(&self.fixed_polys, writer, format)?;
        write_polynomial_slice(&self.fixed_cosets, writer, format)?;
        self.permutation.write(writer, format)?;
        Ok(())
    }

    /// Reads a proving key from a buffer.
    /// Does so by reading verification key first, and then deserializing the rest of the file into the remaining proving key data.
    ///
    /// Reads a curve element from the buffer and parses it according to the `format`:
    /// - `Processed`: Reads a compressed curve element and decompresses it.
    /// Reads a field element in standard form, with endianness specified by the
    /// `PrimeField` implementation, and checks that the element is less than the modulus.
    /// - `RawBytes`: Reads an uncompressed curve element with coordinates in Montgomery form.
    /// Checks that field elements are less than modulus, and then checks that the point is on the curve.
    /// - `RawBytesUnchecked`: Reads an uncompressed curve element with coordinates in Montgomery form;
    /// does not perform any checks
    pub fn read<R: io::Read, ConcreteCircuit: Circuit<C::Scalar>>(
        reader: &mut R,
        format: SerdeFormat,
    ) -> io::Result<Self> {
        let vk = VerifyingKey::<C>::read::<R, ConcreteCircuit>(reader, format)?;
        let l0 = Polynomial::read(reader, format)?;
        let l_last = Polynomial::read(reader, format)?;
        let l_active_row = Polynomial::read(reader, format)?;
        let fixed_values = read_polynomial_vec(reader, format)?;
        let fixed_polys = read_polynomial_vec(reader, format)?;
        let fixed_cosets = read_polynomial_vec(reader, format)?;
        let permutation = permutation::ProvingKey::read(reader, format)?;
        let ev = Evaluator::new(vk.cs());
        Ok(Self {
            vk,
            l0,
            l_last,
            l_active_row,
            fixed_values,
            fixed_polys,
            fixed_cosets,
            permutation,
            ev,
        })
    }

    /// Writes a proving key to a vector of bytes using [`Self::write`].
    pub fn to_bytes(&self, format: SerdeFormat) -> Vec<u8> {
        let mut bytes = Vec::<u8>::with_capacity(self.bytes_length());
        Self::write(self, &mut bytes, format).expect("Writing to vector should not fail");
        bytes
    }

    /// Reads a proving key from a slice of bytes using [`Self::read`].
    pub fn from_bytes<ConcreteCircuit: Circuit<C::Scalar>>(
        mut bytes: &[u8],
        format: SerdeFormat,
    ) -> io::Result<Self> {
        Self::read::<_, ConcreteCircuit>(&mut bytes, format)
    }
}

impl<C: CurveAffine> VerifyingKey<C> {
    /// Get the underlying [`EvaluationDomain`].
    pub fn get_domain(&self) -> &EvaluationDomain<C::Scalar> {
        &self.domain
    }
}

#[derive(Clone, Copy, Debug)]
struct Theta;
type ChallengeTheta<F> = ChallengeScalar<F, Theta>;

#[derive(Clone, Copy, Debug)]
struct Beta;
type ChallengeBeta<F> = ChallengeScalar<F, Beta>;

#[derive(Clone, Copy, Debug)]
struct Gamma;
type ChallengeGamma<F> = ChallengeScalar<F, Gamma>;

#[derive(Clone, Copy, Debug)]
struct Y;
type ChallengeY<F> = ChallengeScalar<F, Y>;

#[derive(Clone, Copy, Debug)]
struct X;
type ChallengeX<F> = ChallengeScalar<F, X>;<|MERGE_RESOLUTION|>--- conflicted
+++ resolved
@@ -158,37 +158,6 @@
 }
 
 impl<C: CurveAffine> VerifyingKey<C> {
-<<<<<<< HEAD
-    /// Writes a verifying key to a buffer.
-    pub fn write<W: io::Write>(&self, writer: &mut W) -> io::Result<()> {
-        for commitment in &self.fixed_commitments {
-            writer.write_all(commitment.to_bytes().as_ref())?;
-        }
-        self.permutation.write(writer)?;
-
-        Ok(())
-    }
-
-    /// Reads a verification key from a buffer.
-    pub fn read<
-        'param,
-        R: io::Read,
-        ConcreteCircuit: Circuit<C::Scalar>,
-        E: Engine<G1Affine = C>,
-        P: Params<'param, C>,
-    >(
-        reader: &mut R,
-        params: &P,
-    ) -> io::Result<Self> {
-        let (domain, cs, _) = keygen::create_domain::<C, ConcreteCircuit>(params.k());
-
-        let fixed_commitments: Vec<_> = (0..cs.num_fixed_columns)
-            .map(|_| C::read(reader))
-            .collect::<Result<_, _>>()?;
-
-        let permutation = permutation::VerifyingKey::read(reader, &cs.permutation)?;
-        Ok(Self::from_parts(domain, fixed_commitments, permutation, cs))
-=======
     fn bytes_length(&self) -> usize {
         8 + (self.fixed_commitments.len() * C::default().to_bytes().as_ref().len())
             + self.permutation.bytes_length()
@@ -198,7 +167,6 @@
                     .get(0)
                     .map(|selector| selector.len() / 8 + 1)
                     .unwrap_or(0))
->>>>>>> 0a8646b7
     }
 
     fn from_parts(
@@ -317,7 +285,7 @@
             + scalar_len * (self.l0.len() + self.l_last.len() + self.l_active_row.len())
             + polynomial_slice_byte_length(&self.fixed_values)
             + polynomial_slice_byte_length(&self.fixed_polys)
-            + polynomial_slice_byte_length(&self.fixed_cosets)
+            //+ polynomial_slice_byte_length(&self.fixed_cosets)
             + self.permutation.bytes_length()
     }
 }
@@ -343,7 +311,7 @@
         self.l_active_row.write(writer, format)?;
         write_polynomial_slice(&self.fixed_values, writer, format)?;
         write_polynomial_slice(&self.fixed_polys, writer, format)?;
-        write_polynomial_slice(&self.fixed_cosets, writer, format)?;
+        //write_polynomial_slice(&self.fixed_cosets, writer, format)?;
         self.permutation.write(writer, format)?;
         Ok(())
     }
@@ -369,7 +337,7 @@
         let l_active_row = Polynomial::read(reader, format)?;
         let fixed_values = read_polynomial_vec(reader, format)?;
         let fixed_polys = read_polynomial_vec(reader, format)?;
-        let fixed_cosets = read_polynomial_vec(reader, format)?;
+        //let fixed_cosets = read_polynomial_vec(reader, format)?;
         let permutation = permutation::ProvingKey::read(reader, format)?;
         let ev = Evaluator::new(vk.cs());
         Ok(Self {
@@ -379,7 +347,7 @@
             l_active_row,
             fixed_values,
             fixed_polys,
-            fixed_cosets,
+            //fixed_cosets,
             permutation,
             ev,
         })
